--- conflicted
+++ resolved
@@ -98,11 +98,8 @@
 
     tx = Transaction(
         ty=1,
-<<<<<<< HEAD
-=======
         chain_id=0x01,
         data=tx_data,
->>>>>>> ee9b84d9
         to=contract_address,
         gas_limit=tx_gas_limit,
         access_list=access_lists,
