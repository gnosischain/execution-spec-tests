--- conflicted
+++ resolved
@@ -193,15 +193,9 @@
     fork: Fork,
     exceed_block_gas_limit: bool,
 ):
-<<<<<<< HEAD
-    """
-    Test multiple transactions with total gas larger than the block gas limit.
-    """
-    tx_gas_limit_cap = fork.transaction_gas_limit_cap()
-=======
     """Test multiple transactions with total gas larger than the block gas limit."""
     tx_gas_limit_cap = effective_tx_gas_limit_cap(fork)
->>>>>>> 9f6e37fe
+
     assert tx_gas_limit_cap is not None, "Fork does not have a transaction gas limit cap"
 
     tx_count = env.gas_limit // tx_gas_limit_cap
