--- conflicted
+++ resolved
@@ -1009,9 +1009,7 @@
                 code=Spec.delegation_designation(auth_signer),
             ),
         },
-<<<<<<< HEAD
         chain_id=chain_id,
-=======
     )
 
 
@@ -1063,5 +1061,4 @@
             auth_signer: Account(code=Spec.delegation_designation(delegation)),
             delegation: Account(storage=Storage()),
         },
->>>>>>> b19b4ca1
     )