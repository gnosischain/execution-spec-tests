--- conflicted
+++ resolved
@@ -18,39 +18,29 @@
 import xdist
 from _pytest.compat import NotSetType
 from _pytest.terminal import TerminalReporter
-from pytest_metadata.plugin import metadata_key  # type: ignore
-
 from cli.gen_index import generate_fixtures_index
 from ethereum_clis import TransitionTool
 from ethereum_clis.clis.geth import FixtureConsumerTool
 from ethereum_test_base_types import Account, Address, Alloc, ReferenceSpec
-from ethereum_test_fixtures import (
-    BaseFixture,
-    BlockchainEngineXFixture,
-    FixtureCollector,
-    FixtureConsumer,
-    LabeledFixtureFormat,
-    PreAllocGroup,
-    PreAllocGroups,
-    TestInfo,
-)
-from ethereum_test_forks import Fork, get_transition_fork_predecessor, get_transition_forks
+from ethereum_test_fixtures import (BaseFixture, BlockchainEngineXFixture,
+                                    FixtureCollector, FixtureConsumer,
+                                    LabeledFixtureFormat, PreAllocGroup,
+                                    PreAllocGroups, TestInfo)
+from ethereum_test_forks import (Fork, get_transition_fork_predecessor,
+                                 get_transition_forks)
 from ethereum_test_specs import BaseTest
 from ethereum_test_tools.utility.versioning import (
-    generate_github_url,
-    get_current_commit_hash_or_tag,
-)
-
-from ethereum_test_types import TransactionDefaults, EnvironmentDefaults
-from pytest_plugins.spec_version_checker.spec_version_checker import EIPSpecTestItem
-
-
-from ..shared.helpers import (
-    get_spec_format_for_item,
-    is_help_or_collectonly_mode,
-    labeled_format_parameter_set,
-)
-from ..spec_version_checker.spec_version_checker import get_ref_spec_from_module
+    generate_github_url, get_current_commit_hash_or_tag)
+from ethereum_test_types import EnvironmentDefaults, TransactionDefaults
+from pytest_metadata.plugin import metadata_key  # type: ignore
+from pytest_plugins.spec_version_checker.spec_version_checker import \
+    EIPSpecTestItem
+
+from ..shared.helpers import (get_spec_format_for_item,
+                              is_help_or_collectonly_mode,
+                              labeled_format_parameter_set)
+from ..spec_version_checker.spec_version_checker import \
+    get_ref_spec_from_module
 from .fixture_output import FixtureOutput
 
 
@@ -294,7 +284,7 @@
             "Only creates debug output when explicitly specified."
         ),
     )
-<<<<<<< HEAD
+
     debug_group.addoption(
         "--skip-evm-dump",
         "--skip-t8n-dump",
@@ -303,16 +293,6 @@
         default=False,
         help=("Skip dumping the the transition tool debug output."),
     )
-    debug_group.addoption(
-        "--gnosis",
-        "--gnosis",
-        action="store_true",
-        dest="gnosis",
-        default=False,
-        help=("generate gnosis tests."),
-    )
-=======
-
 
 def pytest_sessionstart(session: pytest.Session):
     """
@@ -338,8 +318,6 @@
                 "Run phase 1 with --generate-pre-alloc-groups first.",
                 returncode=pytest.ExitCode.USAGE_ERROR,
             )
->>>>>>> dfdd4336
-
 
 @pytest.hookimpl(tryfirst=True)
 def pytest_configure(config):
@@ -605,15 +583,7 @@
     request: pytest.FixtureRequest, evm_bin: Path | None, t8n_server_url: str | None
 ) -> Generator[TransitionTool, None, None]:
     """Return configured transition tool."""
-<<<<<<< HEAD
-    t8n = TransitionTool.from_binary_path(
-        binary_path=evm_bin, trace=request.config.getoption("evm_collect_traces")
-    )
-    if request.config.getoption("gnosis"):
-        if not t8n.is_gnosis_supported:
-            raise Exception(f'gnosis is not supported for: {t8n.__class__.__name__}')
-        TransactionDefaults.chain_id = 100
-=======
+
     kwargs = {
         "trace": request.config.getoption("evm_collect_traces"),
     }
@@ -632,7 +602,6 @@
             "exceptions.",
             stacklevel=2,
         )
->>>>>>> dfdd4336
     yield t8n
     t8n.shutdown()
 
