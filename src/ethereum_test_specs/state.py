--- conflicted
+++ resolved
@@ -154,13 +154,9 @@
             genesis_environment=self._generate_blockchain_genesis_environment(fork=fork),
             pre=self.pre,
             post=self.post,
-<<<<<<< HEAD
             blocks=self._generate_blockchain_blocks(),
             t8n_dump_dir=self.t8n_dump_dir,
             chain_id=self.chain_id,
-=======
-            blocks=self._generate_blockchain_blocks(fork=fork),
->>>>>>> ee9b84d9
         )
 
     def make_state_test_fixture(
